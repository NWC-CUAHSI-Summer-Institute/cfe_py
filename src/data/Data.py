--- conflicted
+++ resolved
@@ -12,11 +12,8 @@
     TypeVar,
 )
 from datetime import datetime
-<<<<<<< HEAD
 from models.fao_pet import FAO_PET
-=======
 import json
->>>>>>> f2f67714
 
 log = logging.getLogger("data.Data")
 T_co = TypeVar("T_co", covariant=True)
@@ -29,12 +26,18 @@
 
         self.cfg = cfg
 
-        # Read in start and end datetime
+        # Read in start and end datetime, Get the size of the observation
         self.start_time = datetime.strptime(
             cfg.data["start_time"], r"%Y-%m-%d %H:%M:%S"
         )
         self.end_time = datetime.strptime(cfg.data["end_time"], r"%Y-%m-%d %H:%M:%S")
-
+        
+        self.n_timesteps = self.calc_timestep_size(cfg)
+        
+        # Convert the basin ids to strings
+        basin_ids = cfg.data.basin_ids
+        self.basin_ids = [str(id) for id in basin_ids]
+        
         self.x = self.get_forcings(cfg)
 
         self.c = self.get_dynamic_attributes(cfg)
@@ -61,57 +64,23 @@
         Method from the torch.Dataset parent class. Returns the number of timesteps
         """
         return self.x.shape[1]
-
-    def get_forcings(self, cfg: DictConfig):
-<<<<<<< HEAD
-        """
-        Reading NLDAS forcing data for a watershed 
-        """
-
-        # Read NLDAS forcing data into pandas dataframe
-        forcing_df_ = pd.read_csv(cfg.data["forcing_file"])
-        forcing_df_.set_index(pd.to_datetime(forcing_df_["date"]), inplace=True)
-        forcing_df = forcing_df_[self.start_time : self.end_time].copy()
-        self.forcing_df = forcing_df
-
-        # # Convert pandas dataframe to PyTorch tensors
-        # Precipitation
-        # Unit conversion (precip/1000) : kg/m2/h = mm/h -> m/h
-        precip = torch.tensor(
-            forcing_df["total_precipitation"].values / cfg.conversions.m_to_mm,
-            device=cfg.device,
-        )
-
-        # PET calculation based on NLDAS forcing 
-        # (pet/1000/3600) # kg/m2/h = mm/h -> m/s
-        _pet = FAO_PET(cfg=self.cfg, nldas_forcing=forcing_df).calc_PET()
-        pet = torch.tensor(_pet.values, device=cfg.device)
-
-        x_ = torch.stack([precip, pet])  # Index 0: Precip, index 1: PET
-        x_tr = x_.transpose(0, 1)
-
-        return x_tr
-
-
-    def get_observations(self, cfg: DictConfig):
-        """
-        Reading observed streamflow timeseries generated for the watershed 
-        """
-        obs_q_ = pd.read_csv(cfg.data["compare_results_file"])
-        obs_q_.set_index(pd.to_datetime(obs_q_["date"]), inplace=True)
-        self.obs_q = obs_q_[self.start_time : self.end_time].copy()
-=======
-        basin_ids = cfg.data.basin_id
+      
+    def calc_timestep_size(self, cfg: DictConfig):
         # Calculate the time difference between end_time and start_time
         time_difference = self.end_time - self.start_time
 
-        # Calculate the total number of hours between the two datetimes (adding 1 for index error)
-        hours_difference = int(time_difference.total_seconds() / 3600) + 1
-        output_tensor = torch.zeros([len(basin_ids), hours_difference, 2])
+        # Calculate the total number of hours between the two datetimes
+        # Currently hourly
+        n_timesteps = int(time_difference.total_seconds() / 3600) + 1
+        
+        return n_timesteps
+
+    def get_forcings(self, cfg: DictConfig):
+      
+        output_tensor = torch.zeros([len(basin_ids), self.n_timesteps, 2])
+        
         # Read forcing data into pandas dataframe
-
-        for i in tqdm(range(len(basin_ids)), desc="Reading forcings"):
-            id = basin_ids[i]
+        for i, id in tqdm(enumerate(len(self.basin_ids)), desc="Reading forcings"):
             forcing_df_ = pd.read_csv(cfg.data.forcing_file.format(id))
             forcing_df_.set_index(pd.to_datetime(forcing_df_["date"]), inplace=True)
             forcing_df = forcing_df_[self.start_time : self.end_time].copy()
@@ -121,59 +90,34 @@
             # (precip/1000)   # kg/m2/h = mm/h -> m/h
             # (pet/1000/3600) # kg/m2/h = mm/h -> m/s
 
-            """Numpy implementation
-            precip = np.array([self.forcing_df["total_precipitation"].values / cfg.conversions.m_to_mm])
-            pet = np.array([self.forcing_df["potential_evaporation"].values / cfg.conversions.m_to_mm/ cfg.conversions.hr_to_sec])
-            """
-
             precip = torch.tensor(
                 forcing_df["total_precipitation"].values / cfg.conversions.m_to_mm,
                 device=cfg.device,
             )
-            pet = torch.tensor(
-                forcing_df["potential_evaporation"].values
-                / cfg.conversions.m_to_mm
-                / cfg.conversions.hr_to_sec,
-                device=cfg.device,
-            )
-
-            """Numpy implementation
-            x_ = np.stack([precip, pet])
-            x_tr = x_.transpose()
-            """
+            _pet = FAO_PET(cfg=self.cfg, nldas_forcing=forcing_df).calc_PET()
+            pet = torch.tensor(_pet.values, device=cfg.device)
 
             x_ = torch.stack([precip, pet])  # Index 0: Precip, index 1: PET
             x_tr = x_.transpose(0, 1)
             output_tensor[i] = x_tr
 
         return output_tensor
+      
         # # Creating a time interval
         # time_values = self.forcing_df["date"].values
         # self.timestep_map = {time: idx for idx, time in enumerate(time_values)}
 
     def get_observations(self, cfg: DictConfig):
-        # # TODO FIND OBSERVATION DATA TO TRAIN AGAINST
-        basin_ids = cfg.data.basin_id
-
-        # Calculate the time difference between end_time and start_time
-        time_difference = self.end_time - self.start_time
-
-        # Calculate the total number of hours between the two datetimes (adding 1 for index error)
-        hours_difference = int(time_difference.total_seconds() / 3600) + 1
-        output_tensor = torch.zeros([len(basin_ids), hours_difference, 2])
+
+        output_tensor = torch.zeros([len(basin_ids), self.timestep_size, 2])
 
         for i in tqdm(range(len(basin_ids)), desc="Reading observations"):
             id = basin_ids[i]
             obs_q_ = pd.read_csv(cfg.data.compare_results_file.format(id))
             obs_q_.set_index(pd.to_datetime(obs_q_["date"]), inplace=True)
             self.obs_q = obs_q_[self.start_time : self.end_time].copy()
-
-        """Numpy implementation
-        self.y = self.obs_q['QObs(mm/h)'].values
-        """
-
->>>>>>> f2f67714
-        self.n_timesteps = len(self.obs_q)
+            # TODO: ad it to output_tensor
+        
         return torch.tensor(self.obs_q["QObs(mm/h)"].values, device=cfg.device)
 
     def get_synthetic(self, cfg: DictConfig):
@@ -201,90 +145,21 @@
         """
         Reading attributes from the soil params file
         """
+
+        # Load the txt data into a DataFrame
         file_name = cfg.data.attributes_file
-<<<<<<< HEAD
-        basin_id = cfg.data.basin_id
-        
-=======
-        basin_ids = cfg.data.basin_id
-        # Convert the basin ids to strings
-        basin_ids = [str(id) for id in basin_ids]
->>>>>>> f2f67714
-        # Load the txt data into a DataFrame
         data = pd.read_csv(file_name, sep=",")
+        
         # Convert the gauge_id column to strings because the gauge_id has a Gage- prefix
         data["gauge_id"] = data["gauge_id"].str.replace("Gage-", "").str.zfill(8)
-<<<<<<< HEAD
-        
-        # # Filter the DataFrame for the specified basin id
-        filtered_data = data[data["gauge_id"] == basin_id]
-        slope = filtered_data["slope_mean"].item()
-        vcmx25 = filtered_data["vcmx25_mean"].item()
-        mfsno = filtered_data["mfsno_mean"].item()
-        cwpvt = filtered_data["cwpvt_mean"].item()
-
-        return torch.tensor([[slope, vcmx25, mfsno, cwpvt]])
-
-    def get_cfe_params(self, cfg: DictConfig):
-        """
-        Reading CFE parameters
-        """
-        cfe_params = dict()
-
-        # Create 10-by-1 GIUH ordinates
-        giuh_ordinates = self.create_GIUH_ordinates(original_giuh=cfg.data.giuh_ordinates, max_GIUH_ordinate_size = 10)
-
-        # GET VALUES FROM CONFIGURATION FILE.
-        cfe_params = {
-            "catchment_area_km2": torch.tensor(
-                [cfg.data.catchment_area_km2], dtype=torch.float
-            ),
-            "alpha_fc": torch.tensor([cfg.data.alpha_fc], dtype=torch.float),
-            "soil_params": {
-                "bb": torch.tensor([cfg.data.bb], dtype=torch.float),
-                "smcmax": torch.tensor([cfg.data.smcmax], dtype=torch.float),
-                "slop": torch.tensor([cfg.data.slop], dtype=torch.float),
-                "D": torch.tensor([cfg.data.D], dtype=torch.float),
-                "satpsi": torch.tensor([cfg.data.satpsi], dtype=torch.float),
-                "wltsmc": torch.tensor([cfg.data.wltsmc], dtype=torch.float),
-                "scheme": cfg.soil_scheme,
-            },
-            "max_gw_storage": torch.tensor(
-                [cfg.data.max_gw_storage], dtype=torch.float
-            ),
-            "expon": torch.tensor([cfg.data.expon], dtype=torch.float),
-            "Cgw": torch.tensor([cfg.data.Cgw], dtype=torch.float),
-            "K_lf": torch.tensor([cfg.data.K_lf], dtype=torch.float),
-            "K_nash": torch.tensor([cfg.data.K_nash], dtype=torch.float),
-            "nash_storage": torch.tensor([cfg.data.nash_storage], dtype=torch.float),
-            "giuh_ordinates": giuh_ordinates,
-            "surface_partitioning_scheme": cfg.data.partition_scheme,
-        }
-
-        return cfe_params
-
-
-    def create_GIUH_ordinates(self, original_giuh=[1.], max_GIUH_ordinate_size=10):
-        """ Create max_GIUH_ordinate_size-by-1 GIUH ordinates
-            max_GIUH_ordinate_size (int)
-        """
-        _giuh_ordinates = torch.tensor(original_giuh, dtype=torch.float)
-        giuh_ordinates = torch.zeros((1, max_GIUH_ordinate_size), dtype=torch.float)
-        # Fill in the giuh_ordinates values
-        giuh_ordinates[0, :len(_giuh_ordinates)] = _giuh_ordinates
-        return giuh_ordinates
-=======
+        basin_ids = data["gauge_id"].values
+
         # Filter the DataFrame for the specified basin id
         filtered_data = data.loc[data["gauge_id"].astype(str).isin(basin_ids)]
         slope = torch.tensor(filtered_data["slope_mean"].values, device=cfg.device,)
         vcmx25 = torch.tensor(filtered_data["vcmx25_mean"].values, device=cfg.device,)
         mfsno = torch.tensor(filtered_data["mfsno_mean"].values, device=cfg.device,)
         cwpvt = torch.tensor(filtered_data["cwpvt_mean"].values, device=cfg.device,)
-        # soil_depth = (
-        #     filtered_data["soil_depth_statsgo"].item() * cfg.conversions.m_to_cm
-        # )
-        # soil_texture = filtered_data["soil_texture_class"].item()
-        # soil_index = filtered_data["soil_index"].item()
        
         # Stack the tensors along a new dimension (dimension 1)
         return torch.stack([slope, vcmx25, mfsno, cwpvt])
@@ -294,9 +169,8 @@
         Reading attributes from the soil params JSON files based on basin_ids
         """
         cfe_params_list = []
-        basin_ids = cfg.data.basin_id
-
-        for basin_id in basin_ids:
+
+        for basin_id in self.basin_ids:
             json_file_path = cfg.data.json_params_dir.format(basin_id[:8])
 
             with open(json_file_path, "r") as json_file:
@@ -327,4 +201,13 @@
             cfe_params_list.append(cfe_params)
 
         return cfe_params_list
->>>>>>> f2f67714
+      
+    def create_GIUH_ordinates(self, original_giuh=[1.], max_GIUH_ordinate_size=10):
+            """ Create max_GIUH_ordinate_size-by-1 GIUH ordinates
+                max_GIUH_ordinate_size (int)
+            """
+            _giuh_ordinates = torch.tensor(original_giuh, dtype=torch.float)
+            giuh_ordinates = torch.zeros((1, max_GIUH_ordinate_size), dtype=torch.float)
+            # Fill in the giuh_ordinates values
+            giuh_ordinates[0, :len(_giuh_ordinates)] = _giuh_ordinates
+            return giuh_ordinates